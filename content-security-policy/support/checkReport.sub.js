--- conflicted
+++ resolved
@@ -42,11 +42,8 @@
   var timeout = document.querySelector("meta[name=timeout][content=long]") ? 50 : 5;
   var reportLocation = location.protocol + "//" + location.host + "/content-security-policy/support/report.py?op=retrieve_report&timeout=" + timeout + "&reportID=" + reportID;
 
-<<<<<<< HEAD
   if (testName == "") testName = "Violation report status OK.";
   var reportTest = async_test(testName);
-=======
-  var reportTest = async_test("Violation report status OK.");
 
   function assert_field_value(field, value, field_name) {
     assert_true(field.indexOf(value.split(" ")[0]) != -1,
@@ -54,7 +51,6 @@
                 value.split(" ")[0] + ".");
   }
 
->>>>>>> 3c478c04
   reportTest.step(function () {
 
     var report = new XMLHttpRequest();
